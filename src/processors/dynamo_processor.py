""" This module implements the processing function for the EMAN2 software package.

The module will create an EMAN2 project directory and set up a new Python script to process the
raw data from ets_generate_data.py through the EMAN2 tomography pipeline.
"""

import os
import sys
import json
import warnings
from scipy.spatial.transform import Rotation as R
import shutil
import numpy as np
import re


#################################
#   General Helper Functions    #
#################################

def rotate_positions_around_z(positions):
    """
    Given a list of coordinates, rotate them all by 90 degrees around the z-axis. This is used to
        convert particle coordinates from the raw tiltseries to the final reconstruction's
        coordinate system for simulated data.

    Args:
        positions: A list of [x, y, z] coordinates

    Returns: None

    """
    rot = R.from_euler('zxz', (90, 0, 0), degrees=True)
    for i, point in enumerate(positions):
        positions[i] = np.dot(rot.as_matrix(), np.array(point))

    return positions


######################################
#   IMOD-related Helper Functions    #
######################################

def get_mrc_size(rec):
    """
    Return the half the size of each dimension for an MRC file, so that we can move the origin to
        the center instead of the corner of the file

    Args:
        rec: the MRC file to get the size of

    Returns: A tuple (x/2, y/2, z/2) of the half-lengths in each dimension

    """
    with warnings.catch_warnings():
        warnings.simplefilter("ignore")
        import mrcfile

        with mrcfile.open(rec, mode='r', header_only=True, permissive=True) as mrc:
            x = mrc.header.nx
            y = mrc.header.ny
            z = mrc.header.nz

            return float(x) / 2, float(y) / 2, float(z) / 2


def shift_coordinates_bottom_left(coords, size, binning=1):
    """
    Given an XYZ tuple of particle coordinates and the reconstruction they came from, shift the
        coordinates so that the origin is at the bottom-left of the tomogram

    Args:
        coords: the (x, y, z) coordinates for the particle
        size: the reconstruction MRC half-dimensions in (nx/2, ny/2, nz/2) form
        binning: the bin factor from the original stack to the final reconstruction, to be used if
            you are using coordinates based on the original unbinned coordinate system

    Returns: the new coordinates as a (x, y, z) tuple

    """
    return float(coords[0]) / binning + size[0], float(coords[1]) / binning + size[1], \
           float(coords[2]) / binning + size[2]


def slicer_angles_to_dynamo_angles(angles):
    """
    Given a set of angles from IMOD's Slicer, convert those angles to Dynamo format Euler angles

    Args:
        angles: The (x, y, z) Slicer angles

    Returns:
        The corresponding Euler angles for Dynamo

    """

    # Slicer stores angles in XYZ order even though rotations are applied as ZYX, so we flip here
    rot = R.from_euler('zyx', [angles[2], angles[1], angles[0]], degrees=True)
    rot = rot.as_euler('zxz', degrees=True)

    return [rot[0], rot[1], rot[2]]


def extract_tilt_range(tlt_file):
    """
    Get the minimum and maximum ytilt angles from the .tlt file.

    Args:
        tlt_file: The IMOD .tlt file to parse

    Returns: (ymintilt, ymaxtilt)

    """

    angles = np.loadtxt(tlt_file)

    return round(np.min(angles)), round(np.max(angles))

############################
#   IMOD Main Functions    #
############################


def imod_processor_to_dynamo(root, name, dynamo_args):

    # -----------------------------------------
    # Set up Dynamo project directory structure
    # -----------------------------------------
    print("Creating Dynamo project directories")
    processed_data_dir = root + "/processed_data"
    dynamo_root = processed_data_dir + "/Dynamo-from-IMOD"
    if not os.path.exists(dynamo_root):
        os.mkdir(dynamo_root)

    tomograms_path = dynamo_root + "/tomograms"
    if not os.path.exists(tomograms_path):
        os.mkdir(tomograms_path)

    tomograms_doc_path = dynamo_root + "/tomgrams_noctf_included.doc"
    tomograms_doc_file = open(tomograms_doc_path, "w")

    table_path = dynamo_root + "/table_to_crop_notcf.tbl"
    table_file = open(table_path, "w")

    # Iterate through the tomograms in the order they appear in the metadata file instead of just
    # iterating through the processed IMOD directory like with the real data version of this
    # function. This is faster since we avoid searching through the metadata dictionary to match up
    # data directories to the original raw data metadata.

    metadata_file = os.path.join(root, "sim_metadata.json")

    # Load IMOD Processor info
    processor_info_file = os.path.join(root, "processed_data/imod_info.json")
    processor_info = json.load(open(processor_info_file, "r"))["args"]

    with open(metadata_file, "r") as f:
        metadata = json.loads(f.read())

        # -------------------------------------
        # Retrieve parameters to write to files
        # -------------------------------------
        total_num = len(metadata)
        global_particle_num = 1
        for num, tomogram in enumerate(metadata):
            basename = "%s_%d" % (name, tomogram["global_stack_no"])
            tomogram_dir = os.path.join(root, "processed_data/IMOD", basename)
            print("")
            print("Collecting information for directory: %s" % tomogram_dir)
            print("This is directory %d out of %d" % (num + 1, total_num))

            # Positions for TEM-Simulator are in nm, need to convert to pixels
            positions = np.array(tomogram["positions"]) / tomogram["apix"]
            # During reconstruction, there is a 90 degree rotation around the z-axis, so correct for
            # that with the positions
            positions = rotate_positions_around_z(positions)

            slicer_angles_csv = os.path.join(tomogram_dir, "%s_slicerAngles.csv" % name)
            print("Loading Slicer angles...")
            orientations = np.loadtxt(slicer_angles_csv, delimiter=",")

            # Compile Slicer infos
            slicer_info = []
            for i, coords in enumerate(positions):
                angles = orientations[i]
                slicer_info.append({"coords": coords, "angles": angles})

            # Look for the necessary IMOD files
            print("Looking for necessary IMOD files...")
            if processor_info["reconstruction_method"].startswith("imod"):
                if processor_info["binvol"]:
                    rec = "%s_full_bin%d.mrc" % (basename, processor_info["binvol"]["binning"])
                else:
                    rec = "%s_full.rec" % basename
            else:
                if processor_info["binvol"]:
                    rec = "%s_SIRT_bin%d.mrc" % (basename, processor_info["binvol"]["binning"])
                else:
                    rec = "%s_SIRT.mrc" % basename

            # Copy over the tomogram to the maps folder
            if os.path.exists(os.path.join(tomogram_dir, rec)):
                shutil.copyfile(os.path.join(root, tomogram_dir, rec),
                                os.path.join(tomograms_path, rec))
            else:
                print("ERROR: No reconstruction was found for sub-directory: %s" % tomogram_dir)
                exit(1)

            tlt = "%s.tlt" % basename
            # Parse tilt params
            if os.path.exists(os.path.join(tomogram_dir, tlt)):
                min_tilt, max_tilt = extract_tilt_range(os.path.join(tomogram_dir, tlt))
            else:
                print("WARNING: No tlt file was found for sub-directory: %s" % tomogram_dir)

            tomograms_doc_file.write("{:d} tomograms/{:s}\n".format(num + 1, rec))

            print("Converting particle positions and angles and writing .tbl file entry...")
            rec_fullpath = os.path.join(root, tomogram_dir, rec)
            size = get_mrc_size(rec_fullpath)
            if "binvol" in processor_info:
                binning = processor_info["binvol"]["binning"]
            else:
                binning = 1

            for particle in slicer_info:
                # Shift the coordinates to have the origin at the tomogram bottom-left
                particle["coords"] = shift_coordinates_bottom_left(particle["coords"], size,
                                                                   binning)
                # Convert the Slicer angles to Dynamo Euler angles
                particle["angles"] = slicer_angles_to_dynamo_angles(particle["angles"])

<<<<<<< HEAD
                row = "{0:d} 1 1 0 0 0 {1:.3f} {2:.3f} {3:.3f} 0 0 0 1 {4:d} {5:d} 0 0 0 0 {6:d} 0 0 0 {7:.3f} {8:.3f} {9:.3f} 0 0 0 0 0 0\n".format(
                    num + 1, particle["angles"][0], particle["angles"][1], particle["angles"][2],
                    int(min_tilt), int(max_tilt), num + 1, particle["coords"][0], particle["coords"][1],
=======
                row = "{:d} 1 1 0 0 0 {:.3f} {:.3f} {:.3f} 0 0 0 1 {:d} {:d} 0 0 0 0 {:d} 0 0 0 {:.3f} {:.3f} {:.3f} 0 0 0 0 0 0\n".format(
                    global_particle_num, particle["angles"][0], particle["angles"][1], particle["angles"][2],
                    min_tilt, max_tilt, num + 1, particle["coords"][0], particle["coords"][1],
>>>>>>> bd7c4b08
                    particle["coords"][2])

                table_file.write(row)
                global_particle_num += 1

        table_file.close()
        tomograms_doc_file.close()

    return "tomgrams_noctf_included.doc", "table_to_crop_notcf.tbl", "table_to_crop_notcf"


def dynamo_main(root, name, dynamo_args):

    # Generate .doc and .tbl files
    doc, tbl, basename = imod_processor_to_dynamo(root, name, dynamo_args)

    # Use template file to create Matlab script to run the remaining steps
    current_dir = os.path.abspath(os.path.dirname(sys.argv[0]))
    template = current_dir + "../../templates/dynamo/dynamo_process.m"
    template_path = os.path.realpath(template)
    processed_data_dir = root + "/processed_data"
    dynamo_root = processed_data_dir + "/Dynamo-from-IMOD"
    new_script = "%s/dynamo_process.m" % dynamo_root
    print("")
    print("Creating processing script at: %s" % new_script)

    with open(new_script, "w") as new_file:
        with open(template_path, "r") as base_file:
            # First look for the input params section
            while True:
                line = base_file.readline()
                if re.match(r"^%% Input parameters", line):
                    break
                else:
                    new_file.write(line)

            # Now start replacing input params
            while True:
                line = base_file.readline()
                # Break once we reach the end of the segment
                if re.match(r"^%% Process table", line):
                    break

                # If we are at an assignment line
                elif re.match(r".+ =", line):
                    line = line.strip()
                    tokens = line.split(" ")
                    variable_name = tokens[0]

                    value_to_write_out = ""
                    if variable_name == "basename":
                        value_to_write_out = f"\'{basename}\';"
                    elif variable_name == "doc_file":
                        value_to_write_out = f"\'{doc}\';"
                    elif variable_name == "tbl_file":
                        value_to_write_out = f"\'{tbl}\';"
                    elif variable_name == "particles_dir":
                        value_to_write_out = "\'particles\';'"
                    elif variable_name in dynamo_args:
                        value_to_write_out = str(dynamo_args[variable_name]) + ";"
                    else:
                        print("Missing Dynamo processing parameter: %s!" % variable_name)
                        exit(1)

                    new_line = " ".join([variable_name, "=", value_to_write_out, "\n"])

                    new_file.write(new_line)

                # Other lines - probably just comments
                else:
                    new_file.write(line)

            # For the rest of the code, just write it out
            while True:
                line = base_file.readline()
                if len(line) == 0:
                    break
                else:
                    new_file.write(line)<|MERGE_RESOLUTION|>--- conflicted
+++ resolved
@@ -229,15 +229,9 @@
                 # Convert the Slicer angles to Dynamo Euler angles
                 particle["angles"] = slicer_angles_to_dynamo_angles(particle["angles"])
 
-<<<<<<< HEAD
                 row = "{0:d} 1 1 0 0 0 {1:.3f} {2:.3f} {3:.3f} 0 0 0 1 {4:d} {5:d} 0 0 0 0 {6:d} 0 0 0 {7:.3f} {8:.3f} {9:.3f} 0 0 0 0 0 0\n".format(
                     num + 1, particle["angles"][0], particle["angles"][1], particle["angles"][2],
                     int(min_tilt), int(max_tilt), num + 1, particle["coords"][0], particle["coords"][1],
-=======
-                row = "{:d} 1 1 0 0 0 {:.3f} {:.3f} {:.3f} 0 0 0 1 {:d} {:d} 0 0 0 0 {:d} 0 0 0 {:.3f} {:.3f} {:.3f} 0 0 0 0 0 0\n".format(
-                    global_particle_num, particle["angles"][0], particle["angles"][1], particle["angles"][2],
-                    min_tilt, max_tilt, num + 1, particle["coords"][0], particle["coords"][1],
->>>>>>> bd7c4b08
                     particle["coords"][2])
 
                 table_file.write(row)
