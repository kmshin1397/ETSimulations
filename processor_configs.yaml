---
root: "/data/kshin/T4SS_sim/PDB/test"
name: "T4SS"
processors: [
#  {name: "eman2",
#   args:
#  {
#     steps_to_run: ["import", "reconstruct", "extract", "build_set"],
#     e2import_parameters : {
#      "import_tiltseries": "enable",
#      "importation": "copy",
#      "apix": 2.83,
#      "boxsize": 64
#    },
#    e2tomogram_parameters : {
#      "tltstep": 3,
#      "tltax": -90,
#      "npk": 10,
#      "tltkeep": 0.9,
#      "outsize": "1k",
#      "niter": "2,1,1,1",
#      "pkkeep": 0.9,
#      "bxsz": 64,
#      "pk_mindist": 0.125,
#      "filterto": 0.45,
#      "rmbeadthr": 10.0,
#      "threads": 12,
#      "clipz": 350,
#      "notmp": "enable"
#    },
#     e2spt_tomoctf_parameters : {
#      "alltiltseries": "enable",
#      "dfrange": "2.0,7.0,0.02",
#      "psrange": "0,5,5",
#      "tilesize": 256,
#      "voltage": 300,
#      "cs": 2.7,
#      "nref": 15,
#      "stepx": 20,
#      "stepy": 40,
#      "checkhand": "enable"
#    },
#    particle_coordinates_parameters: {
#      mode: "multiple",
#      coordinates_file: "T4SS_coords_3by3.txt",
#      unbinned_boxsize: 128,
#    },
#    e2spt_extract_parameters : {
#      "alltomograms": "enable",
#      "boxsz_unbin": 128,
#      "threads": 12,
#      "maxtilt": 100,
#      "padtwod": 2.0,
#      "shrink": 1,
#      "tltkeep": 1.0,
#      "rmbeadthr": 10.0
#    },
#    e2spt_buildsets_parameters : {
#      "allparticles": "enable"
#    },
#      e2spt_sgd_parameters : {
#      "sym": "c1",
#      "gaussz": -1.0,
#      "filterto": 0.02,
#      "fourier": "enable",
#      "batchsize": 12,
#      "learnrate": 0.1,
#      "niter": 5,
#      "nbatch": 10,
#      "shrink": 1
#    },
#    e2spt_refine_parameters : {
#      "niter": 5,
#      "sym": "c1",
#      "mass": 500,
#      "goldstandard": 70,
#      "pkeep": 1.0,
#      "maxtilt": 90,
#      "threads": 12
#    }
#    }
#  },
<<<<<<< HEAD
  {
    name: "imod",
    args: {
      start_step: 8.0,
      end_step: 14.0,
      num_fiducials: 10,
      tilt_axis: -90,
      apix: 0.283,
      fiducial_method: "autofidseed",
      data_dirs_start_with: "T4SS",
      reconstruction_method: "tomo3d",
      rotx: false,
      flipy: true,
      binvol: {
        "binning": 2
      },
      tomo3d_path: "tomo3d.osx",
      tomo3d_options: {
        "S": "enable",
        "z": 700
      }
    }
  }
=======
  # {
  #   name: "imod",
  #   args: {
  #     start_step: 8.0,
  #     end_step: 14.0,
  #     num_fiducials: 10,
  #     tilt_axis: -90,
  #     apix: 0.283,
  #     fiducial_method: "autofidseed",
  #     data_dirs_start_with: "T4SS",
  #     reconstruction_method: "imod-wbp",
  #     rotx: true,
  #     binvol: {
  #       "binning": 2
  #     },
  #     tomo3d_path: "tomo3d.osx",
  #     imod_tomogram_thickness: 500
  #   }
  # }
>>>>>>> 7a4b04ed
#{
#  name: "i3",
#  args: {
#    mraparam_path: "/Users/kshin/Documents/data/T4SS/cluster_041720/data_processors/processed_data/IMOD/T4SS_0/T4SS_0.tlt",
#    real_data_mode: false,
#    tlt_angle: -90.0
#  }
#}
{
  name: "dynamo",
  args: {
    box_size: 120,
    num_workers: 12,
    project_name: "demo",
    real_data_mode: true,
    source_type: "eman2",
    eman2_dir: "/data/kshin/T4SS_sim/PDB/test/processed_data/EMAN2",
    dynamo_dir: "/data/kshin/T4SS_sim/PDB/test/processed_data/Dynamo",
    params_json: "/data/kshin/T4SS_sim/PDB/test/processed_data/EMAN2/sptsgd_00/particle_parms_01.json",
    cores: 1,
    mask: "path/to/mask",
    mwa: 12,
    ite_r1: 1,
    cr_r1: 20,
    cs_r1: 1,
    ir_r1: 30,
    is_r1: 1,
    rff_r1: 2,
    rf_r1: 5,
    dim_r1: 72,
    lim_r1: [10,10,10],
    limm_r1: 1,
    nref_r1: 1,
    high_r1: 1,
    low_r1: 18,
    sym_r1: "c13",
    dst: "matlab_gpu",
    gpus: 0
  }
}
]<|MERGE_RESOLUTION|>--- conflicted
+++ resolved
@@ -80,51 +80,29 @@
 #    }
 #    }
 #  },
-<<<<<<< HEAD
-  {
-    name: "imod",
-    args: {
-      start_step: 8.0,
-      end_step: 14.0,
-      num_fiducials: 10,
-      tilt_axis: -90,
-      apix: 0.283,
-      fiducial_method: "autofidseed",
-      data_dirs_start_with: "T4SS",
-      reconstruction_method: "tomo3d",
-      rotx: false,
-      flipy: true,
-      binvol: {
-        "binning": 2
-      },
-      tomo3d_path: "tomo3d.osx",
-      tomo3d_options: {
-        "S": "enable",
-        "z": 700
-      }
-    }
-  }
-=======
-  # {
-  #   name: "imod",
-  #   args: {
-  #     start_step: 8.0,
-  #     end_step: 14.0,
-  #     num_fiducials: 10,
-  #     tilt_axis: -90,
-  #     apix: 0.283,
-  #     fiducial_method: "autofidseed",
-  #     data_dirs_start_with: "T4SS",
-  #     reconstruction_method: "imod-wbp",
-  #     rotx: true,
-  #     binvol: {
-  #       "binning": 2
-  #     },
-  #     tomo3d_path: "tomo3d.osx",
-  #     imod_tomogram_thickness: 500
-  #   }
-  # }
->>>>>>> 7a4b04ed
+#  {
+#    name: "imod",
+#    args: {
+#      start_step: 8.0,
+#      end_step: 14.0,
+#      num_fiducials: 10,
+#      tilt_axis: -90,
+#      apix: 0.283,
+#      fiducial_method: "autofidseed",
+#      data_dirs_start_with: "T4SS",
+#      reconstruction_method: "tomo3d",
+#      rotx: false,
+#      flipy: true,
+#      binvol: {
+#        "binning": 2
+#      },
+#      tomo3d_path: "tomo3d.osx",
+#      tomo3d_options: {
+#        "S": "enable",
+#        "z": 700
+#      }
+#    }
+#  },
 #{
 #  name: "i3",
 #  args: {
@@ -132,7 +110,7 @@
 #    real_data_mode: false,
 #    tlt_angle: -90.0
 #  }
-#}
+#},
 {
   name: "dynamo",
   args: {
